--- conflicted
+++ resolved
@@ -155,13 +155,7 @@
 	egressLauncher EgressLauncher,
 	roomP2PCommunicator p2p.RoomCommunicator,
 ) *Room {
-<<<<<<< HEAD
-	logger := LoggerWithRoom(logger.GetLogger(), livekit.RoomName(room.Name), livekit.RoomID(room.Sid))
-=======
-	bufferFactory := buffer.NewFactoryOfBufferFactory(config.Receiver.PacketBufferSize)
 	logger := LoggerWithRoom(logger.GetLogger(), livekit.RoomKey(room.Key), livekit.RoomID(room.Sid))
-	config.SetBufferFactory(bufferFactory.CreateBufferFactory())
->>>>>>> e86409f8
 
 	r := &Room{
 		protoRoom:                 proto.Clone(room).(*livekit.Room),
